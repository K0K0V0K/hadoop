--- conflicted
+++ resolved
@@ -255,13 +255,6 @@
     }
   }
 
-<<<<<<< HEAD
-=======
-  private void connectToNNAndHandshake() throws IOException {
-    // get NN proxy
-    bpNamenode = dn.connectToNN(nnAddr);
->>>>>>> a70bc6c6
-
   //This must be called only by blockPoolManager
   void start() {
     for (BPServiceActor actor : bpServices) {
@@ -672,14 +665,4 @@
     return true;
   }
 
-  /**
-   * Connect to the NN at the given address. This is separated out for ease
-   * of testing.
-   */
-  DatanodeProtocolClientSideTranslatorPB connectToNN(InetSocketAddress nnAddr)
-      throws IOException {
-    return new DatanodeProtocolClientSideTranslatorPB(nnAddr,
-        dn.getConf());
-  }
-
 }