/**
 * Licensed to the Apache Software Foundation (ASF) under one
 * or more contributor license agreements.  See the NOTICE file
 * distributed with this work for additional information
 * regarding copyright ownership.  The ASF licenses this file
 * to you under the Apache License, Version 2.0 (the
 * "License"); you may not use this file except in compliance
 * with the License.  You may obtain a copy of the License at
 *
 *     http://www.apache.org/licenses/LICENSE-2.0
 *
 * Unless required by applicable law or agreed to in writing, software
 * distributed under the License is distributed on an "AS IS" BASIS,
 * WITHOUT WARRANTIES OR CONDITIONS OF ANY KIND, either express or implied.
 * See the License for the specific language governing permissions and
 * limitations under the License.
 */
package org.apache.hadoop.hdfs.protocol;

import java.io.IOException;
import java.util.EnumSet;
import java.util.HashMap;
import java.util.List;

import org.apache.hadoop.classification.InterfaceAudience;
import org.apache.hadoop.classification.InterfaceStability;
import org.apache.hadoop.crypto.CryptoProtocolVersion;
import org.apache.hadoop.fs.BatchedRemoteIterator.BatchedEntries;
import org.apache.hadoop.hdfs.AddBlockFlag;
import org.apache.hadoop.fs.CacheFlag;
import org.apache.hadoop.fs.ContentSummary;
import org.apache.hadoop.fs.CreateFlag;
import org.apache.hadoop.fs.FsServerDefaults;
import org.apache.hadoop.fs.Options;
import org.apache.hadoop.fs.QuotaUsage;
import org.apache.hadoop.fs.StorageType;
import org.apache.hadoop.fs.XAttr;
import org.apache.hadoop.fs.XAttrSetFlag;
import org.apache.hadoop.fs.permission.AclEntry;
import org.apache.hadoop.fs.permission.AclStatus;
import org.apache.hadoop.fs.permission.FsAction;
import org.apache.hadoop.fs.permission.FsPermission;
import org.apache.hadoop.hdfs.inotify.EventBatchList;
import org.apache.hadoop.hdfs.protocol.HdfsConstants.RollingUpgradeAction;
import org.apache.hadoop.hdfs.security.token.block.DataEncryptionKey;
import org.apache.hadoop.hdfs.security.token.delegation.DelegationTokenIdentifier;
import org.apache.hadoop.hdfs.security.token.delegation.DelegationTokenSelector;
import org.apache.hadoop.hdfs.server.protocol.DatanodeStorageReport;
import org.apache.hadoop.io.EnumSetWritable;
import org.apache.hadoop.io.Text;
import org.apache.hadoop.io.retry.AtMostOnce;
import org.apache.hadoop.io.retry.Idempotent;
import org.apache.hadoop.security.AccessControlException;
import org.apache.hadoop.security.KerberosInfo;
import org.apache.hadoop.security.token.Token;
import org.apache.hadoop.security.token.TokenInfo;

import static org.apache.hadoop.hdfs.client.HdfsClientConfigKeys.DFS_NAMENODE_KERBEROS_PRINCIPAL_KEY;

/**********************************************************************
 * ClientProtocol is used by user code via the DistributedFileSystem class to
 * communicate with the NameNode.  User code can manipulate the directory
 * namespace, as well as open/close file streams, etc.
 *
 **********************************************************************/
@InterfaceAudience.Private
@InterfaceStability.Evolving
@KerberosInfo(
    serverPrincipal = DFS_NAMENODE_KERBEROS_PRINCIPAL_KEY)
@TokenInfo(DelegationTokenSelector.class)
public interface ClientProtocol {

  /**
   * Until version 69, this class ClientProtocol served as both
   * the client interface to the NN AND the RPC protocol used to
   * communicate with the NN.
   *
   * This class is used by both the DFSClient and the
   * NN server side to insulate from the protocol serialization.
   *
   * If you are adding/changing this interface then you need to
   * change both this class and ALSO related protocol buffer
   * wire protocol definition in ClientNamenodeProtocol.proto.
   *
   * For more details on protocol buffer wire protocol, please see
   * .../org/apache/hadoop/hdfs/protocolPB/overview.html
   *
   * The log of historical changes can be retrieved from the svn).
   * 69: Eliminate overloaded method names.
   *
   * 69L is the last version id when this class was used for protocols
   *  serialization. DO not update this version any further.
   */
  long versionID = 69L;

  ///////////////////////////////////////
  // File contents
  ///////////////////////////////////////
  /**
   * Get locations of the blocks of the specified file
   * within the specified range.
   * DataNode locations for each block are sorted by
   * the proximity to the client.
   * <p>
   * Return {@link LocatedBlocks} which contains
   * file length, blocks and their locations.
   * DataNode locations for each block are sorted by
   * the distance to the client's address.
   * <p>
   * The client will then have to contact
   * one of the indicated DataNodes to obtain the actual data.
   *
   * @param src file name
   * @param offset range start offset
   * @param length range length
   *
   * @return file length and array of blocks with their locations
   *
   * @throws org.apache.hadoop.security.AccessControlException If access is
   *           denied
   * @throws java.io.FileNotFoundException If file <code>src</code> does not
   *           exist
   * @throws org.apache.hadoop.fs.UnresolvedLinkException If <code>src</code>
   *           contains a symlink
   * @throws IOException If an I/O error occurred
   */
  @Idempotent
  LocatedBlocks getBlockLocations(String src, long offset, long length)
      throws IOException;

  /**
   * Get server default values for a number of configuration params.
   * @return a set of server default configuration values
   * @throws IOException
   */
  @Idempotent
  FsServerDefaults getServerDefaults() throws IOException;

  /**
   * Create a new file entry in the namespace.
   * <p>
   * This will create an empty file specified by the source path.
   * The path should reflect a full path originated at the root.
   * The name-node does not have a notion of "current" directory for a client.
   * <p>
   * Once created, the file is visible and available for read to other clients.
   * Although, other clients cannot {@link #delete(String, boolean)}, re-create
   * or {@link #rename(String, String)} it until the file is completed
   * or explicitly as a result of lease expiration.
   * <p>
   * Blocks have a maximum size.  Clients that intend to create
   * multi-block files must also use
   * {@link #addBlock}
   *
   * @param src path of the file being created.
   * @param masked masked permission.
   * @param clientName name of the current client.
   * @param flag indicates whether the file should be overwritten if it already
   *             exists or create if it does not exist or append, or whether the
   *             file should be a replicate file, no matter what its ancestor's
   *             replication or erasure coding policy is.
   * @param createParent create missing parent directory if true
   * @param replication block replication factor.
   * @param blockSize maximum block size.
   * @param supportedVersions CryptoProtocolVersions supported by the client
   * @param ecPolicyName the name of erasure coding policy. A null value means
   *                     this file will inherit its parent directory's policy,
   *                     either traditional replication or erasure coding
   *                     policy. ecPolicyName and SHOULD_REPLICATE CreateFlag
   *                     are mutually exclusive. It's invalid to set both
   *                     SHOULD_REPLICATE flag and a non-null ecPolicyName.
   *
   * @return the status of the created file, it could be null if the server
   *           doesn't support returning the file status
   * @throws org.apache.hadoop.security.AccessControlException If access is
   *           denied
   * @throws AlreadyBeingCreatedException if the path does not exist.
   * @throws DSQuotaExceededException If file creation violates disk space
   *           quota restriction
   * @throws org.apache.hadoop.fs.FileAlreadyExistsException If file
   *           <code>src</code> already exists
   * @throws java.io.FileNotFoundException If parent of <code>src</code> does
   *           not exist and <code>createParent</code> is false
   * @throws org.apache.hadoop.fs.ParentNotDirectoryException If parent of
   *           <code>src</code> is not a directory.
   * @throws NSQuotaExceededException If file creation violates name space
   *           quota restriction
   * @throws org.apache.hadoop.hdfs.server.namenode.SafeModeException create not
   *           allowed in safemode
   * @throws org.apache.hadoop.fs.UnresolvedLinkException If <code>src</code>
   *           contains a symlink
   * @throws SnapshotAccessControlException if path is in RO snapshot
   * @throws IOException If an I/O error occurred
   *
   * RuntimeExceptions:
   * @throws org.apache.hadoop.fs.InvalidPathException Path <code>src</code> is
   *           invalid
   * <p>
   * <em>Note that create with {@link CreateFlag#OVERWRITE} is idempotent.</em>
   */
  @AtMostOnce
  HdfsFileStatus create(String src, FsPermission masked,
      String clientName, EnumSetWritable<CreateFlag> flag,
      boolean createParent, short replication, long blockSize,
      CryptoProtocolVersion[] supportedVersions, String ecPolicyName)
      throws IOException;

  /**
   * Append to the end of the file.
   * @param src path of the file being created.
   * @param clientName name of the current client.
   * @param flag indicates whether the data is appended to a new block.
   * @return wrapper with information about the last partial block and file
   *    status if any
   * @throws org.apache.hadoop.security.AccessControlException if permission to
   * append file is denied by the system. As usually on the client side the
   * exception will be wrapped into
   * {@link org.apache.hadoop.ipc.RemoteException}.
   * Allows appending to an existing file if the server is
   * configured with the parameter dfs.support.append set to true, otherwise
   * throws an IOException.
   *
   * @throws org.apache.hadoop.security.AccessControlException If permission to
   *           append to file is denied
   * @throws java.io.FileNotFoundException If file <code>src</code> is not found
   * @throws DSQuotaExceededException If append violates disk space quota
   *           restriction
   * @throws org.apache.hadoop.hdfs.server.namenode.SafeModeException append not
   *           allowed in safemode
   * @throws org.apache.hadoop.fs.UnresolvedLinkException If <code>src</code>
   *           contains a symlink
   * @throws SnapshotAccessControlException if path is in RO snapshot
   * @throws IOException If an I/O error occurred.
   *
   * RuntimeExceptions:
   * @throws UnsupportedOperationException if append is not supported
   */
  @AtMostOnce
  LastBlockWithStatus append(String src, String clientName,
      EnumSetWritable<CreateFlag> flag) throws IOException;

  /**
   * Set replication for an existing file.
   * <p>
   * The NameNode sets replication to the new value and returns.
   * The actual block replication is not expected to be performed during
   * this method call. The blocks will be populated or removed in the
   * background as the result of the routine block maintenance procedures.
   *
   * @param src file name
   * @param replication new replication
   *
   * @return true if successful;
   *         false if file does not exist or is a directory
   *
   * @throws org.apache.hadoop.security.AccessControlException If access is
   *           denied
   * @throws DSQuotaExceededException If replication violates disk space
   *           quota restriction
   * @throws java.io.FileNotFoundException If file <code>src</code> is not found
   * @throws org.apache.hadoop.hdfs.server.namenode.SafeModeException not
   *           allowed in safemode
   * @throws org.apache.hadoop.fs.UnresolvedLinkException if <code>src</code>
   *           contains a symlink
   * @throws SnapshotAccessControlException if path is in RO snapshot
   * @throws IOException If an I/O error occurred
   */
  @Idempotent
  boolean setReplication(String src, short replication)
      throws IOException;

  /**
   * Get all the available block storage policies.
   * @return All the in-use block storage policies currently.
   */
  @Idempotent
  BlockStoragePolicy[] getStoragePolicies() throws IOException;

  /**
   * Set the storage policy for a file/directory.
   * @param src Path of an existing file/directory.
   * @param policyName The name of the storage policy
   * @throws SnapshotAccessControlException If access is denied
   * @throws org.apache.hadoop.fs.UnresolvedLinkException if <code>src</code>
   *           contains a symlink
   * @throws java.io.FileNotFoundException If file/dir <code>src</code> is not
   *           found
   * @throws QuotaExceededException If changes violate the quota restriction
   */
  @Idempotent
  void setStoragePolicy(String src, String policyName)
      throws IOException;

  /**
   * Unset the storage policy set for a given file or directory.
   * @param src Path of an existing file/directory.
   * @throws SnapshotAccessControlException If access is denied
   * @throws org.apache.hadoop.fs.UnresolvedLinkException if <code>src</code>
   *           contains a symlink
   * @throws java.io.FileNotFoundException If file/dir <code>src</code> is not
   *           found
   * @throws QuotaExceededException If changes violate the quota restriction
   */
  @Idempotent
  void unsetStoragePolicy(String src) throws IOException;

  /**
   * Get the storage policy for a file/directory.
   * @param path
   *          Path of an existing file/directory.
   * @throws AccessControlException
   *           If access is denied
   * @throws org.apache.hadoop.fs.UnresolvedLinkException
   *           if <code>src</code> contains a symlink
   * @throws java.io.FileNotFoundException
   *           If file/dir <code>src</code> is not found
   */
  @Idempotent
  BlockStoragePolicy getStoragePolicy(String path) throws IOException;

  /**
   * Set permissions for an existing file/directory.
   *
   * @throws org.apache.hadoop.security.AccessControlException If access is
   *           denied
   * @throws java.io.FileNotFoundException If file <code>src</code> is not found
   * @throws org.apache.hadoop.hdfs.server.namenode.SafeModeException not
   *           allowed in safemode
   * @throws org.apache.hadoop.fs.UnresolvedLinkException If <code>src</code>
   *           contains a symlink
   * @throws SnapshotAccessControlException if path is in RO snapshot
   * @throws IOException If an I/O error occurred
   */
  @Idempotent
  void setPermission(String src, FsPermission permission)
      throws IOException;

  /**
   * Set Owner of a path (i.e. a file or a directory).
   * The parameters username and groupname cannot both be null.
   * @param src file path
   * @param username If it is null, the original username remains unchanged.
   * @param groupname If it is null, the original groupname remains unchanged.
   *
   * @throws org.apache.hadoop.security.AccessControlException If access is
   *           denied
   * @throws java.io.FileNotFoundException If file <code>src</code> is not found
   * @throws org.apache.hadoop.hdfs.server.namenode.SafeModeException not
   *           allowed in safemode
   * @throws org.apache.hadoop.fs.UnresolvedLinkException If <code>src</code>
   *           contains a symlink
   * @throws SnapshotAccessControlException if path is in RO snapshot
   * @throws IOException If an I/O error occurred
   */
  @Idempotent
  void setOwner(String src, String username, String groupname)
      throws IOException;

  /**
   * The client can give up on a block by calling abandonBlock().
   * The client can then either obtain a new block, or complete or abandon the
   * file.
   * Any partial writes to the block will be discarded.
   *
   * @param b         Block to abandon
   * @param fileId    The id of the file where the block resides.  Older clients
   *                    will pass GRANDFATHER_INODE_ID here.
   * @param src       The path of the file where the block resides.
   * @param holder    Lease holder.
   *
   * @throws org.apache.hadoop.security.AccessControlException If access is
   *           denied
   * @throws java.io.FileNotFoundException file <code>src</code> is not found
   * @throws org.apache.hadoop.fs.UnresolvedLinkException If <code>src</code>
   *           contains a symlink
   * @throws IOException If an I/O error occurred
   */
  @Idempotent
  void abandonBlock(ExtendedBlock b, long fileId,
      String src, String holder)
      throws IOException;

  /**
   * A client that wants to write an additional block to the
   * indicated filename (which must currently be open for writing)
   * should call addBlock().
   *
   * addBlock() allocates a new block and datanodes the block data
   * should be replicated to.
   *
   * addBlock() also commits the previous block by reporting
   * to the name-node the actual generation stamp and the length
   * of the block that the client has transmitted to data-nodes.
   *
   * @param src the file being created
   * @param clientName the name of the client that adds the block
   * @param previous  previous block
   * @param excludeNodes a list of nodes that should not be
   * allocated for the current block
   * @param fileId the id uniquely identifying a file
   * @param favoredNodes the list of nodes where the client wants the blocks.
   *          Nodes are identified by either host name or address.
   * @param addBlockFlags flags to advise the behavior of allocating and placing
   *                      a new block.
   *
   * @return LocatedBlock allocated block information.
   *
   * @throws org.apache.hadoop.security.AccessControlException If access is
   *           denied
   * @throws java.io.FileNotFoundException If file <code>src</code> is not found
   * @throws org.apache.hadoop.hdfs.server.namenode.NotReplicatedYetException
   *           previous blocks of the file are not replicated yet.
   *           Blocks cannot be added until replication completes.
   * @throws org.apache.hadoop.hdfs.server.namenode.SafeModeException create not
   *           allowed in safemode
   * @throws org.apache.hadoop.fs.UnresolvedLinkException If <code>src</code>
   *           contains a symlink
   * @throws IOException If an I/O error occurred
   */
  @Idempotent
  LocatedBlock addBlock(String src, String clientName,
      ExtendedBlock previous, DatanodeInfo[] excludeNodes, long fileId,
      String[] favoredNodes, EnumSet<AddBlockFlag> addBlockFlags)
      throws IOException;

  /**
   * Get a datanode for an existing pipeline.
   *
   * @param src the file being written
   * @param fileId the ID of the file being written
   * @param blk the block being written
   * @param existings the existing nodes in the pipeline
   * @param excludes the excluded nodes
   * @param numAdditionalNodes number of additional datanodes
   * @param clientName the name of the client
   *
   * @return the located block.
   *
   * @throws org.apache.hadoop.security.AccessControlException If access is
   *           denied
   * @throws java.io.FileNotFoundException If file <code>src</code> is not found
   * @throws org.apache.hadoop.hdfs.server.namenode.SafeModeException create not
   *           allowed in safemode
   * @throws org.apache.hadoop.fs.UnresolvedLinkException If <code>src</code>
   *           contains a symlink
   * @throws IOException If an I/O error occurred
   */
  @Idempotent
  LocatedBlock getAdditionalDatanode(final String src,
      final long fileId, final ExtendedBlock blk,
      final DatanodeInfo[] existings,
      final String[] existingStorageIDs,
      final DatanodeInfo[] excludes,
      final int numAdditionalNodes, final String clientName
      ) throws IOException;

  /**
   * The client is done writing data to the given filename, and would
   * like to complete it.
   *
   * The function returns whether the file has been closed successfully.
   * If the function returns false, the caller should try again.
   *
   * close() also commits the last block of file by reporting
   * to the name-node the actual generation stamp and the length
   * of the block that the client has transmitted to data-nodes.
   *
   * A call to complete() will not return true until all the file's
   * blocks have been replicated the minimum number of times.  Thus,
   * DataNode failures may cause a client to call complete() several
   * times before succeeding.
   *
   * @param src the file being created
   * @param clientName the name of the client that adds the block
   * @param last the last block info
   * @param fileId the id uniquely identifying a file
   *
   * @return true if all file blocks are minimally replicated or false otherwise
   *
   * @throws org.apache.hadoop.security.AccessControlException If access is
   *           denied
   * @throws java.io.FileNotFoundException If file <code>src</code> is not found
   * @throws org.apache.hadoop.hdfs.server.namenode.SafeModeException create not
   *           allowed in safemode
   * @throws org.apache.hadoop.fs.UnresolvedLinkException If <code>src</code>
   *           contains a symlink
   * @throws IOException If an I/O error occurred
   */
  @Idempotent
  boolean complete(String src, String clientName,
                          ExtendedBlock last, long fileId)
      throws IOException;

  /**
   * The client wants to report corrupted blocks (blocks with specified
   * locations on datanodes).
   * @param blocks Array of located blocks to report
   */
  @Idempotent
  void reportBadBlocks(LocatedBlock[] blocks) throws IOException;

  ///////////////////////////////////////
  // Namespace management
  ///////////////////////////////////////
  /**
   * Rename an item in the file system namespace.
   * @param src existing file or directory name.
   * @param dst new name.
   * @return true if successful, or false if the old name does not exist
   * or if the new name already belongs to the namespace.
   *
   * @throws SnapshotAccessControlException if path is in RO snapshot
   * @throws IOException an I/O error occurred
   */
  @AtMostOnce
  boolean rename(String src, String dst)
      throws IOException;

  /**
   * Moves blocks from srcs to trg and delete srcs.
   *
   * @param trg existing file
   * @param srcs - list of existing files (same block size, same replication)
   * @throws IOException if some arguments are invalid
   * @throws org.apache.hadoop.fs.UnresolvedLinkException if <code>trg</code> or
   *           <code>srcs</code> contains a symlink
   * @throws SnapshotAccessControlException if path is in RO snapshot
   */
  @AtMostOnce
  void concat(String trg, String[] srcs)
      throws IOException;

  /**
   * Rename src to dst.
   * <ul>
   * <li>Fails if src is a file and dst is a directory.
   * <li>Fails if src is a directory and dst is a file.
   * <li>Fails if the parent of dst does not exist or is a file.
   * </ul>
   * <p>
   * Without OVERWRITE option, rename fails if the dst already exists.
   * With OVERWRITE option, rename overwrites the dst, if it is a file
   * or an empty directory. Rename fails if dst is a non-empty directory.
   * <p>
   * This implementation of rename is atomic.
   * <p>
   * @param src existing file or directory name.
   * @param dst new name.
   * @param options Rename options
   *
   * @throws org.apache.hadoop.security.AccessControlException If access is
   *           denied
   * @throws DSQuotaExceededException If rename violates disk space
   *           quota restriction
   * @throws org.apache.hadoop.fs.FileAlreadyExistsException If <code>dst</code>
   *           already exists and <code>options</code> has
   *           {@link org.apache.hadoop.fs.Options.Rename#OVERWRITE} option
   *           false.
   * @throws java.io.FileNotFoundException If <code>src</code> does not exist
   * @throws NSQuotaExceededException If rename violates namespace
   *           quota restriction
   * @throws org.apache.hadoop.fs.ParentNotDirectoryException If parent of
   *           <code>dst</code> is not a directory
   * @throws org.apache.hadoop.hdfs.server.namenode.SafeModeException rename not
   *           allowed in safemode
   * @throws org.apache.hadoop.fs.UnresolvedLinkException If <code>src</code> or
   *           <code>dst</code> contains a symlink
   * @throws SnapshotAccessControlException if path is in RO snapshot
   * @throws IOException If an I/O error occurred
   */
  @AtMostOnce
  void rename2(String src, String dst, Options.Rename... options)
      throws IOException;

  /**
   * Truncate file src to new size.
   * <ul>
   * <li>Fails if src is a directory.
   * <li>Fails if src does not exist.
   * <li>Fails if src is not closed.
   * <li>Fails if new size is greater than current size.
   * </ul>
   * <p>
   * This implementation of truncate is purely a namespace operation if truncate
   * occurs at a block boundary. Requires DataNode block recovery otherwise.
   * <p>
   * @param src  existing file
   * @param newLength  the target size
   *
   * @return true if client does not need to wait for block recovery,
   * false if client needs to wait for block recovery.
   *
   * @throws org.apache.hadoop.security.AccessControlException If access is
   *           denied
   * @throws java.io.FileNotFoundException If file <code>src</code> is not found
   * @throws org.apache.hadoop.hdfs.server.namenode.SafeModeException truncate
   *           not allowed in safemode
   * @throws org.apache.hadoop.fs.UnresolvedLinkException If <code>src</code>
   *           contains a symlink
   * @throws SnapshotAccessControlException if path is in RO snapshot
   * @throws IOException If an I/O error occurred
   */
  @Idempotent
  boolean truncate(String src, long newLength, String clientName)
      throws IOException;

  /**
   * Delete the given file or directory from the file system.
   * <p>
   * same as delete but provides a way to avoid accidentally
   * deleting non empty directories programmatically.
   * @param src existing name
   * @param recursive if true deletes a non empty directory recursively,
   * else throws an exception.
   * @return true only if the existing file or directory was actually removed
   * from the file system.
   *
   * @throws org.apache.hadoop.security.AccessControlException If access is
   *           denied
   * @throws java.io.FileNotFoundException If file <code>src</code> is not found
   * @throws org.apache.hadoop.hdfs.server.namenode.SafeModeException create not
   *           allowed in safemode
   * @throws org.apache.hadoop.fs.UnresolvedLinkException If <code>src</code>
   *           contains a symlink
   * @throws SnapshotAccessControlException if path is in RO snapshot
   * @throws IOException If an I/O error occurred
   */
  @AtMostOnce
  boolean delete(String src, boolean recursive)
      throws IOException;

  /**
   * Create a directory (or hierarchy of directories) with the given
   * name and permission.
   *
   * @param src The path of the directory being created
   * @param masked The masked permission of the directory being created
   * @param createParent create missing parent directory if true
   *
   * @return True if the operation success.
   *
   * @throws org.apache.hadoop.security.AccessControlException If access is
   *           denied
   * @throws org.apache.hadoop.fs.FileAlreadyExistsException If <code>src</code>
   *           already exists
   * @throws java.io.FileNotFoundException If parent of <code>src</code> does
   *           not exist and <code>createParent</code> is false
   * @throws NSQuotaExceededException If file creation violates quota
   *           restriction
   * @throws org.apache.hadoop.fs.ParentNotDirectoryException If parent of
   *           <code>src</code> is not a directory
   * @throws org.apache.hadoop.hdfs.server.namenode.SafeModeException create not
   *           allowed in safemode
   * @throws org.apache.hadoop.fs.UnresolvedLinkException If <code>src</code>
   *           contains a symlink
   * @throws SnapshotAccessControlException if path is in RO snapshot
   * @throws IOException If an I/O error occurred.
   *
   * RunTimeExceptions:
   * @throws org.apache.hadoop.fs.InvalidPathException If <code>src</code> is
   *           invalid
   */
  @Idempotent
  boolean mkdirs(String src, FsPermission masked, boolean createParent)
      throws IOException;

  /**
   * Get a partial listing of the indicated directory.
   *
   * @param src the directory name
   * @param startAfter the name to start listing after encoded in java UTF8
   * @param needLocation if the FileStatus should contain block locations
   *
   * @return a partial listing starting after startAfter
   *
   * @throws org.apache.hadoop.security.AccessControlException permission denied
   * @throws java.io.FileNotFoundException file <code>src</code> is not found
   * @throws org.apache.hadoop.fs.UnresolvedLinkException If <code>src</code>
   *           contains a symlink
   * @throws IOException If an I/O error occurred
   */
  @Idempotent
  DirectoryListing getListing(String src, byte[] startAfter,
      boolean needLocation) throws IOException;

  /**
   * Get listing of all the snapshottable directories.
   *
   * @return Information about all the current snapshottable directory
   * @throws IOException If an I/O error occurred
   */
  @Idempotent
  SnapshottableDirectoryStatus[] getSnapshottableDirListing()
      throws IOException;

  ///////////////////////////////////////
  // System issues and management
  ///////////////////////////////////////

  /**
   * Client programs can cause stateful changes in the NameNode
   * that affect other clients.  A client may obtain a file and
   * neither abandon nor complete it.  A client might hold a series
   * of locks that prevent other clients from proceeding.
   * Clearly, it would be bad if a client held a bunch of locks
   * that it never gave up.  This can happen easily if the client
   * dies unexpectedly.
   * <p>
   * So, the NameNode will revoke the locks and live file-creates
   * for clients that it thinks have died.  A client tells the
   * NameNode that it is still alive by periodically calling
   * renewLease().  If a certain amount of time passes since
   * the last call to renewLease(), the NameNode assumes the
   * client has died.
   *
   * @throws org.apache.hadoop.security.AccessControlException permission denied
   * @throws IOException If an I/O error occurred
   */
  @Idempotent
  void renewLease(String clientName) throws IOException;

  /**
   * Start lease recovery.
   * Lightweight NameNode operation to trigger lease recovery
   *
   * @param src path of the file to start lease recovery
   * @param clientName name of the current client
   * @return true if the file is already closed
   * @throws IOException
   */
  @Idempotent
  boolean recoverLease(String src, String clientName) throws IOException;

  /**
   * Constants to index the array of aggregated stats returned by
   * {@link #getStats()}.
   */
  int GET_STATS_CAPACITY_IDX = 0;
  int GET_STATS_USED_IDX = 1;
  int GET_STATS_REMAINING_IDX = 2;
  /**
   * Use {@link #GET_STATS_LOW_REDUNDANCY_IDX} instead.
   */
  @Deprecated
  int GET_STATS_UNDER_REPLICATED_IDX = 3;
  int GET_STATS_LOW_REDUNDANCY_IDX = 3;
  int GET_STATS_CORRUPT_BLOCKS_IDX = 4;
  int GET_STATS_MISSING_BLOCKS_IDX = 5;
  int GET_STATS_MISSING_REPL_ONE_BLOCKS_IDX = 6;
  int GET_STATS_BYTES_IN_FUTURE_BLOCKS_IDX = 7;
  int GET_STATS_PENDING_DELETION_BLOCKS_IDX = 8;
  int STATS_ARRAY_LENGTH = 9;

  /**
   * Get an array of aggregated statistics combining blocks of both type
   * {@link BlockType#CONTIGUOUS} and {@link BlockType#STRIPED} in the
   * filesystem. Use public constants like {@link #GET_STATS_CAPACITY_IDX} in
   * place of actual numbers to index into the array.
   * <ul>
   * <li> [0] contains the total storage capacity of the system, in bytes.</li>
   * <li> [1] contains the total used space of the system, in bytes.</li>
   * <li> [2] contains the available storage of the system, in bytes.</li>
   * <li> [3] contains number of low redundancy blocks in the system.</li>
   * <li> [4] contains number of corrupt blocks. </li>
   * <li> [5] contains number of blocks without any good replicas left. </li>
   * <li> [6] contains number of blocks which have replication factor
   *          1 and have lost the only replica. </li>
   * <li> [7] contains number of bytes that are at risk for deletion. </li>
   * <li> [8] contains number of pending deletion blocks. </li>
   * </ul>
   */
  @Idempotent
  long[] getStats() throws IOException;

  /**
   * Get statistics pertaining to blocks of type {@link BlockType#CONTIGUOUS}
   * in the filesystem.
   */
  @Idempotent
  BlocksStats getBlocksStats() throws IOException;

  /**
   * Get statistics pertaining to blocks of type {@link BlockType#STRIPED}
   * in the filesystem.
   */
  @Idempotent
  ECBlockGroupsStats getECBlockGroupsStats() throws IOException;

  /**
   * Get a report on the system's current datanodes.
   * One DatanodeInfo object is returned for each DataNode.
   * Return live datanodes if type is LIVE; dead datanodes if type is DEAD;
   * otherwise all datanodes if type is ALL.
   */
  @Idempotent
  DatanodeInfo[] getDatanodeReport(HdfsConstants.DatanodeReportType type)
      throws IOException;

  /**
   * Get a report on the current datanode storages.
   */
  @Idempotent
  DatanodeStorageReport[] getDatanodeStorageReport(
      HdfsConstants.DatanodeReportType type) throws IOException;

  /**
   * Get the block size for the given file.
   * @param filename The name of the file
   * @return The number of bytes in each block
   * @throws IOException
   * @throws org.apache.hadoop.fs.UnresolvedLinkException if the path contains
   *           a symlink.
   */
  @Idempotent
  long getPreferredBlockSize(String filename)
      throws IOException;

  /**
   * Enter, leave or get safe mode.
   * <p>
   * Safe mode is a name node state when it
   * <ol><li>does not accept changes to name space (read-only), and</li>
   * <li>does not replicate or delete blocks.</li></ol>
   *
   * <p>
   * Safe mode is entered automatically at name node startup.
   * Safe mode can also be entered manually using
   * {@link #setSafeMode(HdfsConstants.SafeModeAction,boolean)
   * setSafeMode(SafeModeAction.SAFEMODE_ENTER,false)}.
   * <p>
   * At startup the name node accepts data node reports collecting
   * information about block locations.
   * In order to leave safe mode it needs to collect a configurable
   * percentage called threshold of blocks, which satisfy the minimal
   * replication condition.
   * The minimal replication condition is that each block must have at least
   * <tt>dfs.namenode.replication.min</tt> replicas.
   * When the threshold is reached the name node extends safe mode
   * for a configurable amount of time
   * to let the remaining data nodes to check in before it
   * will start replicating missing blocks.
   * Then the name node leaves safe mode.
   * <p>
   * If safe mode is turned on manually using
   * {@link #setSafeMode(HdfsConstants.SafeModeAction,boolean)
   * setSafeMode(SafeModeAction.SAFEMODE_ENTER,false)}
   * then the name node stays in safe mode until it is manually turned off
   * using {@link #setSafeMode(HdfsConstants.SafeModeAction,boolean)
   * setSafeMode(SafeModeAction.SAFEMODE_LEAVE,false)}.
   * Current state of the name node can be verified using
   * {@link #setSafeMode(HdfsConstants.SafeModeAction,boolean)
   * setSafeMode(SafeModeAction.SAFEMODE_GET,false)}
   * <h4>Configuration parameters:</h4>
   * <tt>dfs.safemode.threshold.pct</tt> is the threshold parameter.<br>
   * <tt>dfs.safemode.extension</tt> is the safe mode extension parameter.<br>
   * <tt>dfs.namenode.replication.min</tt> is the minimal replication parameter.
   *
   * <h4>Special cases:</h4>
   * The name node does not enter safe mode at startup if the threshold is
   * set to 0 or if the name space is empty.<br>
   * If the threshold is set to 1 then all blocks need to have at least
   * minimal replication.<br>
   * If the threshold value is greater than 1 then the name node will not be
   * able to turn off safe mode automatically.<br>
   * Safe mode can always be turned off manually.
   *
   * @param action  <ul> <li>0 leave safe mode;</li>
   *                <li>1 enter safe mode;</li>
   *                <li>2 get safe mode state.</li></ul>
   * @param isChecked If true then action will be done only in ActiveNN.
   *
   * @return <ul><li>0 if the safe mode is OFF or</li>
   *         <li>1 if the safe mode is ON.</li></ul>
   *
   * @throws IOException
   */
  @Idempotent
  boolean setSafeMode(HdfsConstants.SafeModeAction action, boolean isChecked)
      throws IOException;

  /**
   * Save namespace image.
   * <p>
   * Saves current namespace into storage directories and reset edits log.
   * Requires superuser privilege and safe mode.
   *
   * @param timeWindow NameNode does a checkpoint if the latest checkpoint was
   *                   done beyond the given time period (in seconds).
   * @param txGap NameNode does a checkpoint if the gap between the latest
   *              checkpoint and the latest transaction id is greater this gap.
   * @return whether an extra checkpoint has been done
   *
   * @throws IOException if image creation failed.
   */
  @AtMostOnce
  boolean saveNamespace(long timeWindow, long txGap) throws IOException;

  /**
   * Roll the edit log.
   * Requires superuser privileges.
   *
   * @throws org.apache.hadoop.security.AccessControlException if the superuser
   *           privilege is violated
   * @throws IOException if log roll fails
   * @return the txid of the new segment
   */
  @Idempotent
  long rollEdits() throws IOException;

  /**
   * Enable/Disable restore failed storage.
   * <p>
   * sets flag to enable restore of failed storage replicas
   *
   * @throws org.apache.hadoop.security.AccessControlException if the superuser
   *           privilege is violated.
   */
  @Idempotent
  boolean restoreFailedStorage(String arg) throws IOException;

  /**
   * Tells the namenode to reread the hosts and exclude files.
   * @throws IOException
   */
  @Idempotent
  void refreshNodes() throws IOException;

  /**
   * Finalize previous upgrade.
   * Remove file system state saved during the upgrade.
   * The upgrade will become irreversible.
   *
   * @throws IOException
   */
  @Idempotent
  void finalizeUpgrade() throws IOException;

  /**
   * Rolling upgrade operations.
   * @param action either query, prepare or finalize.
   * @return rolling upgrade information. On query, if no upgrade is in
   * progress, returns null.
   */
  @Idempotent
  RollingUpgradeInfo rollingUpgrade(RollingUpgradeAction action)
      throws IOException;

  /**
   * @return CorruptFileBlocks, containing a list of corrupt files (with
   *         duplicates if there is more than one corrupt block in a file)
   *         and a cookie
   * @throws IOException
   *
   * Each call returns a subset of the corrupt files in the system. To obtain
   * all corrupt files, call this method repeatedly and each time pass in the
   * cookie returned from the previous call.
   */
  @Idempotent
  CorruptFileBlocks listCorruptFileBlocks(String path, String cookie)
      throws IOException;

  /**
   * Dumps namenode data structures into specified file. If the file
   * already exists, then append.
   *
   * @throws IOException
   */
  @Idempotent
  void metaSave(String filename) throws IOException;

  /**
   * Tell all datanodes to use a new, non-persistent bandwidth value for
   * dfs.datanode.balance.bandwidthPerSec.
   *
   * @param bandwidth Blanacer bandwidth in bytes per second for this datanode.
   * @throws IOException
   */
  @Idempotent
  void setBalancerBandwidth(long bandwidth) throws IOException;

  /**
   * Get the file info for a specific file or directory.
   * @param src The string representation of the path to the file
   *
   * @return object containing information regarding the file
   *         or null if file not found
   * @throws org.apache.hadoop.security.AccessControlException permission denied
   * @throws java.io.FileNotFoundException file <code>src</code> is not found
   * @throws org.apache.hadoop.fs.UnresolvedLinkException if the path contains
   *           a symlink.
   * @throws IOException If an I/O error occurred
   */
  @Idempotent
  HdfsFileStatus getFileInfo(String src) throws IOException;

  /**
   * Get the close status of a file.
   * @param src The string representation of the path to the file
   *
   * @return return true if file is closed
   * @throws org.apache.hadoop.security.AccessControlException permission denied
   * @throws java.io.FileNotFoundException file <code>src</code> is not found
   * @throws org.apache.hadoop.fs.UnresolvedLinkException if the path contains
   *           a symlink.
   * @throws IOException If an I/O error occurred
   */
  @Idempotent
  boolean isFileClosed(String src) throws IOException;

  /**
   * Get the file info for a specific file or directory. If the path
   * refers to a symlink then the FileStatus of the symlink is returned.
   * @param src The string representation of the path to the file
   *
   * @return object containing information regarding the file
   *         or null if file not found
   *
   * @throws org.apache.hadoop.security.AccessControlException permission denied
   * @throws org.apache.hadoop.fs.UnresolvedLinkException if <code>src</code>
   *           contains a symlink
   * @throws IOException If an I/O error occurred
   */
  @Idempotent
  HdfsFileStatus getFileLinkInfo(String src) throws IOException;

  /**
   * Get {@link ContentSummary} rooted at the specified directory.
   * @param path The string representation of the path
   *
   * @throws org.apache.hadoop.security.AccessControlException permission denied
   * @throws java.io.FileNotFoundException file <code>path</code> is not found
   * @throws org.apache.hadoop.fs.UnresolvedLinkException if <code>path</code>
   *           contains a symlink.
   * @throws IOException If an I/O error occurred
   */
  @Idempotent
  ContentSummary getContentSummary(String path) throws IOException;

  /**
   * Set the quota for a directory.
   * @param path  The string representation of the path to the directory
   * @param namespaceQuota Limit on the number of names in the tree rooted
   *                       at the directory
   * @param storagespaceQuota Limit on storage space occupied all the files
   *                       under this directory.
   * @param type StorageType that the space quota is intended to be set on.
   *             It may be null when called by traditional space/namespace
   *             quota. When type is is not null, the storagespaceQuota
   *             parameter is for type specified and namespaceQuota must be
   *             {@link HdfsConstants#QUOTA_DONT_SET}.
   *
   * <br><br>
   *
   * The quota can have three types of values : (1) 0 or more will set
   * the quota to that value, (2) {@link HdfsConstants#QUOTA_DONT_SET}  implies
   * the quota will not be changed, and (3) {@link HdfsConstants#QUOTA_RESET}
   * implies the quota will be reset. Any other value is a runtime error.
   *
   * @throws org.apache.hadoop.security.AccessControlException permission denied
   * @throws java.io.FileNotFoundException file <code>path</code> is not found
   * @throws QuotaExceededException if the directory size
   *           is greater than the given quota
   * @throws org.apache.hadoop.fs.UnresolvedLinkException if the
   *           <code>path</code> contains a symlink.
   * @throws SnapshotAccessControlException if path is in RO snapshot
   * @throws IOException If an I/O error occurred
   */
  @Idempotent
  void setQuota(String path, long namespaceQuota, long storagespaceQuota,
      StorageType type) throws IOException;

  /**
   * Write all metadata for this file into persistent storage.
   * The file must be currently open for writing.
   * @param src The string representation of the path
   * @param inodeId The inode ID, or GRANDFATHER_INODE_ID if the client is
   *                too old to support fsync with inode IDs.
   * @param client The string representation of the client
   * @param lastBlockLength The length of the last block (under construction)
   *                        to be reported to NameNode
   * @throws org.apache.hadoop.security.AccessControlException permission denied
   * @throws java.io.FileNotFoundException file <code>src</code> is not found
   * @throws org.apache.hadoop.fs.UnresolvedLinkException if <code>src</code>
   *           contains a symlink.
   * @throws IOException If an I/O error occurred
   */
  @Idempotent
  void fsync(String src, long inodeId, String client, long lastBlockLength)
      throws IOException;

  /**
   * Sets the modification and access time of the file to the specified time.
   * @param src The string representation of the path
   * @param mtime The number of milliseconds since Jan 1, 1970.
   *              Setting mtime to -1 means that modification time should not
   *              be set by this call.
   * @param atime The number of milliseconds since Jan 1, 1970.
   *              Setting atime to -1 means that access time should not be set
   *              by this call.
   *
   * @throws org.apache.hadoop.security.AccessControlException permission denied
   * @throws java.io.FileNotFoundException file <code>src</code> is not found
   * @throws org.apache.hadoop.fs.UnresolvedLinkException if <code>src</code>
   *           contains a symlink.
   * @throws SnapshotAccessControlException if path is in RO snapshot
   * @throws IOException If an I/O error occurred
   */
  @Idempotent
  void setTimes(String src, long mtime, long atime) throws IOException;

  /**
   * Create symlink to a file or directory.
   * @param target The path of the destination that the
   *               link points to.
   * @param link The path of the link being created.
   * @param dirPerm permissions to use when creating parent directories
   * @param createParent - if true then missing parent dirs are created
   *                       if false then parent must exist
   *
   * @throws org.apache.hadoop.security.AccessControlException permission denied
   * @throws org.apache.hadoop.fs.FileAlreadyExistsException If file
   *           <code>link</code> already exists
   * @throws java.io.FileNotFoundException If parent of <code>link</code> does
   *           not exist and <code>createParent</code> is false
   * @throws org.apache.hadoop.fs.ParentNotDirectoryException If parent of
   *           <code>link</code> is not a directory.
   * @throws org.apache.hadoop.fs.UnresolvedLinkException if <code>link</code>
   *           contains a symlink.
   * @throws SnapshotAccessControlException if path is in RO snapshot
   * @throws IOException If an I/O error occurred
   */
  @AtMostOnce
  void createSymlink(String target, String link, FsPermission dirPerm,
      boolean createParent) throws IOException;

  /**
   * Return the target of the given symlink. If there is an intermediate
   * symlink in the path (ie a symlink leading up to the final path component)
   * then the given path is returned with this symlink resolved.
   *
   * @param path The path with a link that needs resolution.
   * @return The path after resolving the first symbolic link in the path.
   * @throws org.apache.hadoop.security.AccessControlException permission denied
   * @throws java.io.FileNotFoundException If <code>path</code> does not exist
   * @throws IOException If the given path does not refer to a symlink
   *           or an I/O error occurred
   */
  @Idempotent
  String getLinkTarget(String path) throws IOException;

  /**
   * Get a new generation stamp together with an access token for
   * a block under construction
   *
   * This method is called only when a client needs to recover a failed
   * pipeline or set up a pipeline for appending to a block.
   *
   * @param block a block
   * @param clientName the name of the client
   * @return a located block with a new generation stamp and an access token
   * @throws IOException if any error occurs
   */
  @Idempotent
  LocatedBlock updateBlockForPipeline(ExtendedBlock block,
      String clientName) throws IOException;

  /**
   * Update a pipeline for a block under construction.
   *
   * @param clientName the name of the client
   * @param oldBlock the old block
   * @param newBlock the new block containing new generation stamp and length
   * @param newNodes datanodes in the pipeline
   * @throws IOException if any error occurs
   */
  @AtMostOnce
  void updatePipeline(String clientName, ExtendedBlock oldBlock,
      ExtendedBlock newBlock, DatanodeID[] newNodes, String[] newStorageIDs)
      throws IOException;

  /**
   * Get a valid Delegation Token.
   *
   * @param renewer the designated renewer for the token
   * @return Token<DelegationTokenIdentifier>
   * @throws IOException
   */
  @Idempotent
  Token<DelegationTokenIdentifier> getDelegationToken(Text renewer)
      throws IOException;

  /**
   * Renew an existing delegation token.
   *
   * @param token delegation token obtained earlier
   * @return the new expiration time
   * @throws IOException
   */
  @Idempotent
  long renewDelegationToken(Token<DelegationTokenIdentifier> token)
      throws IOException;

  /**
   * Cancel an existing delegation token.
   *
   * @param token delegation token
   * @throws IOException
   */
  @Idempotent
  void cancelDelegationToken(Token<DelegationTokenIdentifier> token)
      throws IOException;

  /**
   * @return encryption key so a client can encrypt data sent via the
   *         DataTransferProtocol to/from DataNodes.
   * @throws IOException
   */
  @Idempotent
  DataEncryptionKey getDataEncryptionKey() throws IOException;

  /**
   * Create a snapshot.
   * @param snapshotRoot the path that is being snapshotted
   * @param snapshotName name of the snapshot created
   * @return the snapshot path.
   * @throws IOException
   */
  @AtMostOnce
  String createSnapshot(String snapshotRoot, String snapshotName)
      throws IOException;

  /**
   * Delete a specific snapshot of a snapshottable directory.
   * @param snapshotRoot  The snapshottable directory
   * @param snapshotName Name of the snapshot for the snapshottable directory
   * @throws IOException
   */
  @AtMostOnce
  void deleteSnapshot(String snapshotRoot, String snapshotName)
      throws IOException;

  /**
   * Rename a snapshot.
   * @param snapshotRoot the directory path where the snapshot was taken
   * @param snapshotOldName old name of the snapshot
   * @param snapshotNewName new name of the snapshot
   * @throws IOException
   */
  @AtMostOnce
  void renameSnapshot(String snapshotRoot, String snapshotOldName,
      String snapshotNewName) throws IOException;

  /**
   * Allow snapshot on a directory.
   * @param snapshotRoot the directory to be snapped
   * @throws IOException on error
   */
  @Idempotent
  void allowSnapshot(String snapshotRoot)
      throws IOException;

  /**
   * Disallow snapshot on a directory.
   * @param snapshotRoot the directory to disallow snapshot
   * @throws IOException on error
   */
  @Idempotent
  void disallowSnapshot(String snapshotRoot)
      throws IOException;

  /**
   * Get the difference between two snapshots, or between a snapshot and the
   * current tree of a directory.
   *
   * @param snapshotRoot
   *          full path of the directory where snapshots are taken
   * @param fromSnapshot
   *          snapshot name of the from point. Null indicates the current
   *          tree
   * @param toSnapshot
   *          snapshot name of the to point. Null indicates the current
   *          tree.
   * @return The difference report represented as a {@link SnapshotDiffReport}.
   * @throws IOException on error
   */
  @Idempotent
  SnapshotDiffReport getSnapshotDiffReport(String snapshotRoot,
      String fromSnapshot, String toSnapshot) throws IOException;

  /**
   * Add a CacheDirective to the CacheManager.
   *
   * @param directive A CacheDirectiveInfo to be added
   * @param flags {@link CacheFlag}s to use for this operation.
   * @return A CacheDirectiveInfo associated with the added directive
   * @throws IOException if the directive could not be added
   */
  @AtMostOnce
  long addCacheDirective(CacheDirectiveInfo directive,
      EnumSet<CacheFlag> flags) throws IOException;

  /**
   * Modify a CacheDirective in the CacheManager.
   *
   * @param flags {@link CacheFlag}s to use for this operation.
   * @throws IOException if the directive could not be modified
   */
  @AtMostOnce
  void modifyCacheDirective(CacheDirectiveInfo directive,
      EnumSet<CacheFlag> flags) throws IOException;

  /**
   * Remove a CacheDirectiveInfo from the CacheManager.
   *
   * @param id of a CacheDirectiveInfo
   * @throws IOException if the cache directive could not be removed
   */
  @AtMostOnce
  void removeCacheDirective(long id) throws IOException;

  /**
   * List the set of cached paths of a cache pool. Incrementally fetches results
   * from the server.
   *
   * @param prevId The last listed entry ID, or -1 if this is the first call to
   *               listCacheDirectives.
   * @param filter Parameters to use to filter the list results,
   *               or null to display all directives visible to us.
   * @return A batch of CacheDirectiveEntry objects.
   */
  @Idempotent
  BatchedEntries<CacheDirectiveEntry> listCacheDirectives(
      long prevId, CacheDirectiveInfo filter) throws IOException;

  /**
   * Add a new cache pool.
   *
   * @param info Description of the new cache pool
   * @throws IOException If the request could not be completed.
   */
  @AtMostOnce
  void addCachePool(CachePoolInfo info) throws IOException;

  /**
   * Modify an existing cache pool.
   *
   * @param req
   *          The request to modify a cache pool.
   * @throws IOException
   *          If the request could not be completed.
   */
  @AtMostOnce
  void modifyCachePool(CachePoolInfo req) throws IOException;

  /**
   * Remove a cache pool.
   *
   * @param pool name of the cache pool to remove.
   * @throws IOException if the cache pool did not exist, or could not be
   *           removed.
   */
  @AtMostOnce
  void removeCachePool(String pool) throws IOException;

  /**
   * List the set of cache pools. Incrementally fetches results from the server.
   *
   * @param prevPool name of the last pool listed, or the empty string if this
   *          is the first invocation of listCachePools
   * @return A batch of CachePoolEntry objects.
   */
  @Idempotent
  BatchedEntries<CachePoolEntry> listCachePools(String prevPool)
      throws IOException;

  /**
   * Modifies ACL entries of files and directories.  This method can add new ACL
   * entries or modify the permissions on existing ACL entries.  All existing
   * ACL entries that are not specified in this call are retained without
   * changes.  (Modifications are merged into the current ACL.)
   */
  @Idempotent
  void modifyAclEntries(String src, List<AclEntry> aclSpec)
      throws IOException;

  /**
   * Removes ACL entries from files and directories.  Other ACL entries are
   * retained.
   */
  @Idempotent
  void removeAclEntries(String src, List<AclEntry> aclSpec)
      throws IOException;

  /**
   * Removes all default ACL entries from files and directories.
   */
  @Idempotent
  void removeDefaultAcl(String src) throws IOException;

  /**
   * Removes all but the base ACL entries of files and directories.  The entries
   * for user, group, and others are retained for compatibility with permission
   * bits.
   */
  @Idempotent
  void removeAcl(String src) throws IOException;

  /**
   * Fully replaces ACL of files and directories, discarding all existing
   * entries.
   */
  @Idempotent
  void setAcl(String src, List<AclEntry> aclSpec) throws IOException;

  /**
   * Gets the ACLs of files and directories.
   */
  @Idempotent
  AclStatus getAclStatus(String src) throws IOException;

  /**
   * Create an encryption zone.
   */
  @AtMostOnce
  void createEncryptionZone(String src, String keyName)
    throws IOException;

  /**
   * Get the encryption zone for a path.
   */
  @Idempotent
  EncryptionZone getEZForPath(String src)
    throws IOException;

  /**
   * Used to implement cursor-based batched listing of {@EncryptionZone}s.
   *
   * @param prevId ID of the last item in the previous batch. If there is no
   *               previous batch, a negative value can be used.
   * @return Batch of encryption zones.
   */
  @Idempotent
  BatchedEntries<EncryptionZone> listEncryptionZones(
      long prevId) throws IOException;

  /**
   * Set xattr of a file or directory.
   * The name must be prefixed with the namespace followed by ".". For example,
   * "user.attr".
   * <p/>
   * Refer to the HDFS extended attributes user documentation for details.
   *
   * @param src file or directory
   * @param xAttr <code>XAttr</code> to set
   * @param flag set flag
   * @throws IOException
   */
  @AtMostOnce
  void setXAttr(String src, XAttr xAttr, EnumSet<XAttrSetFlag> flag)
      throws IOException;

  /**
   * Get xattrs of a file or directory. Values in xAttrs parameter are ignored.
   * If xAttrs is null or empty, this is the same as getting all xattrs of the
   * file or directory.  Only those xattrs for which the logged-in user has
   * permissions to view are returned.
   * <p/>
   * Refer to the HDFS extended attributes user documentation for details.
   *
   * @param src file or directory
   * @param xAttrs xAttrs to get
   * @return List<XAttr> <code>XAttr</code> list
   * @throws IOException
   */
  @Idempotent
  List<XAttr> getXAttrs(String src, List<XAttr> xAttrs)
      throws IOException;

  /**
   * List the xattrs names for a file or directory.
   * Only the xattr names for which the logged in user has the permissions to
   * access will be returned.
   * <p/>
   * Refer to the HDFS extended attributes user documentation for details.
   *
   * @param src file or directory
   * @return List<XAttr> <code>XAttr</code> list
   * @throws IOException
   */
  @Idempotent
  List<XAttr> listXAttrs(String src)
      throws IOException;

  /**
   * Remove xattr of a file or directory.Value in xAttr parameter is ignored.
   * The name must be prefixed with the namespace followed by ".". For example,
   * "user.attr".
   * <p/>
   * Refer to the HDFS extended attributes user documentation for details.
   *
   * @param src file or directory
   * @param xAttr <code>XAttr</code> to remove
   * @throws IOException
   */
  @AtMostOnce
  void removeXAttr(String src, XAttr xAttr) throws IOException;

  /**
   * Checks if the user can access a path.  The mode specifies which access
   * checks to perform.  If the requested permissions are granted, then the
   * method returns normally.  If access is denied, then the method throws an
   * {@link org.apache.hadoop.security.AccessControlException}.
   * In general, applications should avoid using this method, due to the risk of
   * time-of-check/time-of-use race conditions.  The permissions on a file may
   * change immediately after the access call returns.
   *
   * @param path Path to check
   * @param mode type of access to check
   * @throws org.apache.hadoop.security.AccessControlException if access is
   *           denied
   * @throws java.io.FileNotFoundException if the path does not exist
   * @throws IOException see specific implementation
   */
  @Idempotent
  void checkAccess(String path, FsAction mode) throws IOException;

  /**
   * Get the highest txid the NameNode knows has been written to the edit
   * log, or -1 if the NameNode's edit log is not yet open for write. Used as
   * the starting point for the inotify event stream.
   */
  @Idempotent
  long getCurrentEditLogTxid() throws IOException;

  /**
   * Get an ordered list of batches of events corresponding to the edit log
   * transactions for txids equal to or greater than txid.
   */
  @Idempotent
  EventBatchList getEditsFromTxid(long txid) throws IOException;

  /**
   * Set an erasure coding policy on a specified path.
   * @param src The path to set policy on.
   * @param ecPolicyName The erasure coding policy name.
   */
  @AtMostOnce
  void setErasureCodingPolicy(String src, String ecPolicyName)
      throws IOException;

  /**
   * Add Erasure coding policies to HDFS. For each policy input, schema and
   * cellSize are musts, name and id are ignored. They will be automatically
   * created and assigned by Namenode once the policy is successfully added, and
   * will be returned in the response.
   *
   * @param policies The user defined ec policy list to add.
   * @return Return the response list of adding operations.
   * @throws IOException
   */
  @AtMostOnce
  AddECPolicyResponse[] addErasureCodingPolicies(
      ErasureCodingPolicy[] policies) throws IOException;

  /**
<<<<<<< HEAD
=======
   * Remove erasure coding policy.
   * @param ecPolicyName The name of the policy to be removed.
   * @throws IOException
   */
  @AtMostOnce
  void removeErasureCodingPolicy(String ecPolicyName) throws IOException;

  /**
   * Enable erasure coding policy.
   * @param ecPolicyName The name of the policy to be enabled.
   * @throws IOException
   */
  @AtMostOnce
  void enableErasureCodingPolicy(String ecPolicyName) throws IOException;

  /**
   * Disable erasure coding policy.
   * @param ecPolicyName The name of the policy to be disabled.
   * @throws IOException
   */
  @AtMostOnce
  void disableErasureCodingPolicy(String ecPolicyName) throws IOException;


  /**
>>>>>>> 7576a688
   * Get the erasure coding policies loaded in Namenode.
   *
   * @throws IOException
   */
  @Idempotent
  ErasureCodingPolicy[] getErasureCodingPolicies() throws IOException;

  /**
   * Get the erasure coding codecs loaded in Namenode.
   *
   * @throws IOException
   */
  @Idempotent
  HashMap<String, String> getErasureCodingCodecs() throws IOException;

  /**
   * Get the information about the EC policy for the path.
   *
   * @param src path to get the info for
   * @throws IOException
   */
  @Idempotent
  ErasureCodingPolicy getErasureCodingPolicy(String src) throws IOException;

  /**
   * Unset erasure coding policy from a specified path.
   * @param src The path to unset policy.
   */
  @AtMostOnce
  void unsetErasureCodingPolicy(String src) throws IOException;

  /**
   * Get {@link QuotaUsage} rooted at the specified directory.
   * @param path The string representation of the path
   *
   * @throws AccessControlException permission denied
   * @throws java.io.FileNotFoundException file <code>path</code> is not found
   * @throws org.apache.hadoop.fs.UnresolvedLinkException if <code>path</code>
   *         contains a symlink.
   * @throws IOException If an I/O error occurred
   */
  @Idempotent
  QuotaUsage getQuotaUsage(String path) throws IOException;

  /**
   * List open files in the system in batches. INode id is the cursor and the
   * open files returned in a batch will have their INode ids greater than
   * the cursor INode id. Open files can only be requested by super user and
   * the the list across batches are not atomic.
   *
   * @param prevId the cursor INode id.
   * @throws IOException
   */
  @Idempotent
  BatchedEntries<OpenFileEntry> listOpenFiles(long prevId) throws IOException;
}<|MERGE_RESOLUTION|>--- conflicted
+++ resolved
@@ -1563,8 +1563,6 @@
       ErasureCodingPolicy[] policies) throws IOException;
 
   /**
-<<<<<<< HEAD
-=======
    * Remove erasure coding policy.
    * @param ecPolicyName The name of the policy to be removed.
    * @throws IOException
@@ -1590,7 +1588,6 @@
 
 
   /**
->>>>>>> 7576a688
    * Get the erasure coding policies loaded in Namenode.
    *
    * @throws IOException
